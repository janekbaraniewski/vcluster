package config

import (
	_ "embed"
	"regexp"

	"github.com/ghodss/yaml"
)

//go:embed values.yaml
var Values string

// NewDefaultConfig creates a new config based on the values.yaml, including all default values.
func NewDefaultConfig() (*Config, error) {
	retConfig := &Config{}
	err := yaml.Unmarshal([]byte(Values), retConfig)
	if err != nil {
		return nil, err
	}

	return retConfig, nil
}

// Config is the vCluster config. This struct describes valid Helm values for vCluster as well as configuration used by the vCluster binary itself.
type Config struct {
	// ExportKubeConfig describes how vCluster should export the vCluster kubeConfig file.
	ExportKubeConfig ExportKubeConfig `json:"exportKubeConfig,omitempty"`

	// Sync describes how to sync resources from the virtual cluster to host cluster and back.
	Sync Sync `json:"sync,omitempty"`

	// Networking options related to the virtual cluster.
	Networking Networking `json:"networking,omitempty"`

	// Policies to enforce for the virtual cluster deployment as well as within the virtual cluster.
	Policies Policies `json:"policies,omitempty"`

	// Observability holds options to proxy metrics from the host cluster into the virtual cluster.
	Observability Observability `json:"observability,omitempty"`

	// Configure vCluster's control plane components and deployment.
	ControlPlane ControlPlane `json:"controlPlane,omitempty"`

	// RBAC options for the virtual cluster.
	RBAC RBAC `json:"rbac,omitempty"`

	// Define which vCluster plugins to load.
	Plugins map[string]Plugins `json:"plugins,omitempty"`

	// Platform holds options for connecting to vCluster Platform.
	Platform Platform `json:"platform,omitempty"`

	// Experimental features for vCluster. Configuration here might change, so be careful with this.
	Experimental Experimental `json:"experimental,omitempty"`

	// Configuration related to telemetry gathered about vCluster usage.
	Telemetry Telemetry `json:"telemetry,omitempty"`

	// ServiceCIDR holds the service cidr for the virtual cluster. Do not use this option anymore.
	ServiceCIDR string `json:"serviceCIDR,omitempty"`

	// Specifies whether to use vCluster Pro. This is automatically inferred in newer versions. Do not use that option anymore.
	Pro bool `json:"pro,omitempty"`

	// Plugin specifies which vCluster plugins to enable. Use "plugins" instead. Do not use this option anymore.
	Plugin map[string]Plugin `json:"plugin,omitempty"`
}

// ExportKubeConfig describes how vCluster should export the vCluster kubeconfig.
type ExportKubeConfig struct {
	// Context is the name of the context within the generated kubeconfig to use.
	Context string `json:"context"`

	// Override the default https://localhost:8443 and specify a custom hostname for the generated kubeconfig.
	Server string `json:"server"`

	// Declare in which host cluster secret vCluster should store the generated virtual cluster kubeconfig.
	// If this is not defined, vCluster create it with `vc-NAME`. If you specify another name,
	// vCluster creates the config in this other secret.
	Secret ExportKubeConfigSecretReference `json:"secret,omitempty"`
}

// Declare in which host cluster secret vCluster should store the generated virtual cluster kubeconfig.
// If this is not defined, vCluster create it with `vc-NAME`. If you specify another name,
// vCluster creates the config in this other secret.
type ExportKubeConfigSecretReference struct {
	// Name is the name of the secret where the kubeconfig should get stored.
	Name string `json:"name,omitempty"`

	// Namespace where vCluster should store the kubeconfig secret. If this is not equal to the namespace
	// where you deployed vCluster, you need to make sure vCluster has access to this other namespace.
	Namespace string `json:"namespace,omitempty"`
}

type Sync struct {
	// Configure resources to sync from the virtual cluster to the host cluster.
	ToHost SyncToHost `json:"toHost,omitempty"`

	// Configure what resources vCluster should sync from the host cluster to the virtual cluster.
	FromHost SyncFromHost `json:"fromHost,omitempty"`
}

type SyncToHost struct {
	// Pods defines if pods created within the virtual cluster should get synced to the host cluster.
	Pods SyncPods `json:"pods,omitempty"`

	// Secrets defines if secrets created within the virtual cluster should get synced to the host cluster.
	Secrets SyncAllResource `json:"secrets,omitempty"`

	// ConfigMaps defines if config maps created within the virtual cluster should get synced to the host cluster.
	ConfigMaps SyncAllResource `json:"configMaps,omitempty"`

	// Ingresses defines if ingresses created within the virtual cluster should get synced to the host cluster.
	Ingresses EnableSwitch `json:"ingresses,omitempty"`

	// Services defines if services created within the virtual cluster should get synced to the host cluster.
	Services EnableSwitch `json:"services,omitempty"`

	// Endpoints defines if endpoints created within the virtual cluster should get synced to the host cluster.
	Endpoints EnableSwitch `json:"endpoints,omitempty"`

	// NetworkPolicies defines if network policies created within the virtual cluster should get synced to the host cluster.
	NetworkPolicies EnableSwitch `json:"networkPolicies,omitempty"`

	// PersistentVolumeClaims defines if persistent volume claims created within the virtual cluster should get synced to the host cluster.
	PersistentVolumeClaims EnableSwitch `json:"persistentVolumeClaims,omitempty"`

	// PersistentVolumes defines if persistent volumes created within the virtual cluster should get synced to the host cluster.
	PersistentVolumes EnableSwitch `json:"persistentVolumes,omitempty"`

	// VolumeSnapshots defines if volume snapshots created within the virtual cluster should get synced to the host cluster.
	VolumeSnapshots EnableSwitch `json:"volumeSnapshots,omitempty"`

	// StorageClasses defines if storage classes created within the virtual cluster should get synced to the host cluster.
	StorageClasses EnableSwitch `json:"storageClasses,omitempty"`

	// ServiceAccounts defines if service accounts created within the virtual cluster should get synced to the host cluster.
	ServiceAccounts EnableSwitch `json:"serviceAccounts,omitempty"`

	// PodDisruptionBudgets defines if pod disruption budgets created within the virtual cluster should get synced to the host cluster.
	PodDisruptionBudgets EnableSwitch `json:"podDisruptionBudgets,omitempty"`

	// PriorityClasses defines if priority classes created within the virtual cluster should get synced to the host cluster.
	PriorityClasses EnableSwitch `json:"priorityClasses,omitempty"`
}

type SyncFromHost struct {
	// Nodes defines if nodes should get synced from the host cluster to the virtual cluster, but not back.
	Nodes SyncNodes `json:"nodes,omitempty"`

	// Events defines if events should get synced from the host cluster to the virtual cluster, but not back.
	Events EnableSwitch `json:"events,omitempty"`

	// IngressClasses defines if ingress classes should get synced from the host cluster to the virtual cluster, but not back.
	IngressClasses EnableSwitch `json:"ingressClasses,omitempty"`

	// StorageClasses defines if storage classes should get synced from the host cluster to the virtual cluster, but not back.
	StorageClasses EnableSwitch `json:"storageClasses,omitempty"`

	// CSINodes defines if csi nodes should get synced from the host cluster to the virtual cluster, but not back.
	CSINodes EnableSwitch `json:"csiNodes,omitempty"`

	// CSIDrivers defines if csi drivers should get synced from the host cluster to the virtual cluster, but not back.
	CSIDrivers EnableSwitch `json:"csiDrivers,omitempty"`

	// CSIStorageCapacities defines if csi storage capacities should get synced from the host cluster to the virtual cluster, but not back.
	CSIStorageCapacities EnableSwitch `json:"csiStorageCapacities,omitempty"`
}

type EnableSwitch struct {
	// Enabled defines if this option should be enabled.
	Enabled bool `json:"enabled,omitempty"`
}

type SyncAllResource struct {
	// Enabled defines if this option should be enabled.
	Enabled bool `json:"enabled,omitempty"`

	// All defines if all resources of that type should get synced or only the necessary ones that are needed.
	All bool `json:"all,omitempty"`
}

type SyncPods struct {
	// Enabled defines if pod syncing should be enabled.
	Enabled bool `json:"enabled,omitempty"`

	// TranslateImage maps an image to another image that should be used instead. For example this can be used to rewrite
	// a certain image that is used within the virtual cluster to be another image on the host cluster
	TranslateImage map[string]string `json:"translateImage,omitempty"`

	// EnforceTolerations will add the specified tolerations to all pods synced by the virtual cluster.
	EnforceTolerations []string `json:"enforceTolerations,omitempty"`

	// UseSecretsForSATokens will use secrets to save the generated service account tokens by virtual cluster instead of using a
	// pod annotation.
	UseSecretsForSATokens bool `json:"useSecretsForSATokens,omitempty"`

	// RewriteHosts is a special option needed to rewrite statefulset containers to allow the correct FQDN. virtual cluster will add
	// a small container to each stateful set pod that will initially rewrite the /etc/hosts file to match the FQDN expected by
	// the virtual cluster.
	RewriteHosts SyncRewriteHosts `json:"rewriteHosts,omitempty"`
}

type SyncRewriteHosts struct {
	// Enabled specifies if rewriting stateful set pods should be enabled.
	Enabled bool `json:"enabled,omitempty"`

	// InitContainerImage is the image virtual cluster should use to rewrite this FQDN.
	InitContainerImage string `json:"initContainerImage,omitempty"`
}

type SyncNodes struct {
	// Enabled specifies if syncing real nodes should be enabled. If this is disabled, vCluster will create fake nodes instead.
	Enabled bool `json:"enabled,omitempty"`

	// SyncBackChanges enables syncing labels and taints from the virtual cluster to the host cluster. If this is enabled someone within the virtual cluster will be able to change the labels and taints of the host cluster node.
	SyncBackChanges bool `json:"syncBackChanges,omitempty"`

	// ClearImageStatus will erase the image status when syncing a node. This allows to hide images that are pulled by the node.
	ClearImageStatus bool `json:"clearImageStatus,omitempty"`

	// Selector can be used to define more granular what nodes should get synced from the host cluster to the virtual cluster.
	Selector SyncNodeSelector `json:"selector,omitempty"`
}

type SyncNodeSelector struct {
	// All specifies if all nodes should get synced by vCluster from the host to the virtual cluster or only the ones where pods are assigned to.
	All bool `json:"all,omitempty"`

	// Labels are the node labels used to sync nodes from host cluster to virtual cluster. This will also set the node selector when syncing a pod from virtual cluster to host cluster to the same value.
	Labels map[string]string `json:"labels,omitempty"`
}

type Observability struct {
	// Metrics allows to proxy metrics server apis from host to virtual cluster.
	Metrics ObservabilityMetrics `json:"metrics,omitempty"`
}

type ServiceMonitor struct {
	// Enabled configures if Helm should create the service monitor.
	Enabled bool `json:"enabled,omitempty"`

	// Labels are the extra labels to add to the service monitor.
	Labels map[string]string `json:"labels,omitempty"`

	// Annotations are the extra annotations to add to the service monitor.
	Annotations map[string]string `json:"annotations,omitempty"`
}

type ObservabilityMetrics struct {
	// Proxy holds the configuration what metrics-server apis should get proxied.
	Proxy MetricsProxy `json:"proxy,omitempty"`
}

type MetricsProxy struct {
	// Nodes defines if metrics-server nodes api should get proxied from host to virtual cluster.
	Nodes bool `json:"nodes,omitempty"`

	// Pods defines if metrics-server pods api should get proxied from host to virtual cluster.
	Pods bool `json:"pods,omitempty"`
}

type Networking struct {
	// ReplicateServices allows replicating services from the host within the virtual cluster or the other way around.
	ReplicateServices ReplicateServices `json:"replicateServices,omitempty"`

	// ResolveDNS allows to define extra DNS rules. This only works if embedded coredns is configured.
	ResolveDNS []ResolveDNS `json:"resolveDNS,omitempty"`

	// Advanced holds advanced network options.
	Advanced NetworkingAdvanced `json:"advanced,omitempty"`
}

type ReplicateServices struct {
	// ToHost defines the services that should get synced from virtual cluster to the host cluster. If services are
	// synced to a different namespace than the virtual cluster is in, additional permissions for the other namespace
	// are required.
	ToHost []ServiceMapping `json:"toHost,omitempty"`

	// FromHost defines the services that should get synced from the host to the virtual cluster.
	FromHost []ServiceMapping `json:"fromHost,omitempty"`
}

type ServiceMapping struct {
	// From is the service that should get synced. Can be either in the form name or namespace/name.
	From string `json:"from,omitempty"`

	// To is the target service that it should get synced to. Can be either in the form name or namespace/name.
	To string `json:"to,omitempty"`
}

type ResolveDNS struct {
	// Hostname is the hostname within the vCluster that should be resolved from.
	Hostname string `json:"hostname"`

	// Service is the virtual cluster service that should be resolved from.
	Service string `json:"service"`

	// Namespace is the virtual cluster namespace that should be resolved from.
	Namespace string `json:"namespace"`

	// Target is the DNS target that should get mapped to
	Target ResolveDNSTarget `json:"target,omitempty"`
}

type ResolveDNSTarget struct {
	// Hostname to use as a DNS target
	Hostname string `json:"hostname,omitempty"`

	// IP to use as a DNS target
	IP string `json:"ip,omitempty"`

	// HostService to target, format is hostNamespace/hostService
	HostService string `json:"hostService,omitempty"`

	// HostNamespace to target
	HostNamespace string `json:"hostNamespace,omitempty"`

	// VClusterService format is hostNamespace/vClusterName/vClusterNamespace/vClusterService
	VClusterService string `json:"vClusterService,omitempty"`
}

type NetworkingAdvanced struct {
	// ClusterDomain is the Kubernetes cluster domain to use within the virtual cluster.
	ClusterDomain string `json:"clusterDomain,omitempty"`

	// FallbackHostCluster allows to fallback dns to the host cluster. This is useful if you want to reach host services without
	// any other modification. You will need to provide a namespace for the service, e.g. my-other-service.my-other-namespace
	FallbackHostCluster bool `json:"fallbackHostCluster,omitempty"`

	// ProxyKubelets allows rewriting certain metrics and stats from the Kubelet to "fake" this for applications such as
	// prometheus or other node exporters.
	ProxyKubelets NetworkProxyKubelets `json:"proxyKubelets,omitempty"`
}

type NetworkProxyKubelets struct {
	// ByHostname will add a special vCluster hostname to the nodes where the node can be reached at. This doesn't work
	// for all applications, e.g. Prometheus requires a node IP.
	ByHostname bool `json:"byHostname,omitempty"`

	// ByIP will create a separate service in the host cluster for every node that will point to virtual cluster and will be used to
	// route traffic.
	ByIP bool `json:"byIP,omitempty"`
}

type Plugin struct {
	Plugins `json:",inline"`

	// Version is the plugin version, this is only needed for legacy plugins.
	Version        string                 `json:"version,omitempty"`
	Env            []interface{}          `json:"env,omitempty"`
	EnvFrom        []interface{}          `json:"envFrom,omitempty"`
	Lifecycle      map[string]interface{} `json:"lifecycle,omitempty"`
	LivenessProbe  map[string]interface{} `json:"livenessProbe,omitempty"`
	ReadinessProbe map[string]interface{} `json:"readinessProbe,omitempty"`
	StartupProbe   map[string]interface{} `json:"startupProbe,omitempty"`
	WorkingDir     string                 `json:"workingDir,omitempty"`
	Optional       bool                   `json:"optional,omitempty"`
}

type Plugins struct {
	// Name is the name of the init-container and NOT the plugin name
	Name string `json:"name,omitempty"`

	// Image is the container image that should be used for the plugin
	Image string `json:"image,omitempty"`

	// ImagePullPolicy is the pull policy to use for the container image
	ImagePullPolicy string `json:"imagePullPolicy,omitempty"`

	// Config is the plugin configuration and populates the PLUGIN_CONFIG variable that the plugin reads. This can be arbitrary config and has no specific format.
	Config map[string]interface{} `json:"config,omitempty"`

	// RBAC holds additional rbac configuration for the plugin
	RBAC PluginsRBAC `json:"rbac,omitempty"`

	// Command is the command that should be used for the init container
	Command []string `json:"command,omitempty"`

	// Args are the arguments that should be used for the init container
	Args []string `json:"args,omitempty"`

	// SecurityContext is the container security context used for the init container
	SecurityContext map[string]interface{} `json:"securityContext,omitempty"`

	// Resources are the container resources used for the init container. This doesn't change the Syncer's resource requests. Configure controlePlane.statefulSet.resources to ensure deployment has enough resources to run the plugin
	Resources map[string]interface{} `json:"resources,omitempty"`

	// VolumeMounts are extra volume mounts for the init container
	VolumeMounts []interface{} `json:"volumeMounts,omitempty"`
}

type PluginsRBAC struct {
	// Role holds extra virtual cluster role permissions for the plugin
	Role PluginsExtraRules `json:"role,omitempty"`

	// ClusterRole holds extra virtual cluster cluster role permissions required for the plugin
	ClusterRole PluginsExtraRules `json:"clusterRole,omitempty"`
}

type PluginsExtraRules struct {
	// ExtraRules are extra rbac permissions roles that will be added to role or cluster role
	ExtraRules []RBACPolicyRule `json:"extraRules,omitempty"`
}

type RBACPolicyRule struct {
	// Verbs is a list of Verbs that apply to ALL the ResourceKinds contained in this rule. '*' represents all verbs.
	Verbs []string `json:"verbs"`

	// APIGroups is the name of the APIGroup that contains the resources.  If multiple API groups are specified, any action requested against one of
	// the enumerated resources in any API group will be allowed. "" represents the core API group and "*" represents all API groups.
	APIGroups []string `json:"apiGroups,omitempty"`

	// Resources is a list of resources this rule applies to. '*' represents all resources.
	Resources []string `json:"resources,omitempty"`

	// ResourceNames is an optional white list of names that the rule applies to.  An empty set means that everything is allowed.
	ResourceNames []string `json:"resourceNames,omitempty"`

	// NonResourceURLs is a set of partial urls that a user should have access to.  *s are allowed, but only as the full, final step in the path
	// Since non-resource URLs are not namespaced, this field is only applicable for ClusterRoles referenced from a ClusterRoleBinding.
	// Rules can either apply to API resources (such as "pods" or "secrets") or non-resource URL paths (such as "/api"),  but not both.
	NonResourceURLs []string `json:"nonResourceURLs,omitempty"`
}

type ControlPlane struct {
	// Distro holds virtual cluster related distro options.
	Distro Distro `json:"distro,omitempty"`

	// BackingStore defines which backing store to use for virtual cluster. If not defined will fallback to the default distro backing store.
	BackingStore BackingStore `json:"backingStore,omitempty"`

	// CoreDNS defines everything coredns related.
	CoreDNS CoreDNS `json:"coredns,omitempty"`

	// Proxy defines options for the virtual cluster control plane proxy that is used to do authentication and intercept requests.
	Proxy ControlPlaneProxy `json:"proxy,omitempty"`

	// HostPathMapper defines if vCluster should rewrite host paths.
	HostPathMapper HostPathMapper `json:"hostPathMapper,omitempty"`

	// Ingress defines options for vCluster ingress deployed by Helm.
	Ingress ControlPlaneIngress `json:"ingress,omitempty"`

	// Service defines options for vCluster service deployed by Helm.
	Service ControlPlaneService `json:"service,omitempty"`

	// StatefulSet defines options for vCluster statefulSet deployed by Helm.
	StatefulSet ControlPlaneStatefulSet `json:"statefulSet,omitempty"`

	// ServiceMonitor can be used to automatically create a service monitor for vCluster deployment itself.
	ServiceMonitor ServiceMonitor `json:"serviceMonitor,omitempty"`

	// Advanced holds additional configuration for the vCluster control plane.
	Advanced ControlPlaneAdvanced `json:"advanced,omitempty"`
}

type ControlPlaneStatefulSet struct {
	// HighAvailability holds options related to high availability.
	HighAvailability ControlPlaneHighAvailability `json:"highAvailability,omitempty"`

	// Resources are the resource requests and limits for the statefulSet container.
	Resources Resources `json:"resources,omitempty"`

	// Scheduling holds options related to scheduling.
	Scheduling ControlPlaneScheduling `json:"scheduling,omitempty"`

	// Security defines pod or container security context.
	Security ControlPlaneSecurity `json:"security,omitempty"`

	// Probes enables or disables the main container probes.
	Probes ControlPlaneProbes `json:"probes,omitempty"`

	// Persistence defines options around persistence for the statefulSet.
	Persistence ControlPlanePersistence `json:"persistence,omitempty"`

	LabelsAndAnnotations `json:",inline"`

	// Pods are additional labels or annotations for the statefulSet pod.
	Pods LabelsAndAnnotations `json:"pods,omitempty"`

	// Image is the image for the controlPlane statefulSet container
	Image Image `json:"image,omitempty"`

	// ImagePullPolicy is the policy how to pull the image.
	ImagePullPolicy string `json:"imagePullPolicy,omitempty"`

	// WorkingDir specifies in what folder the main process should get started.
	WorkingDir string `json:"workingDir,omitempty"`

	// Command allows you to override the main command.
	Command []string `json:"command,omitempty"`

	// Args allows you to override the main arguments.
	Args []string `json:"args,omitempty"`

	// Env are additional environment variables for the statefulSet container.
	Env []map[string]interface{} `json:"env,omitempty"`
}

type Distro struct {
	// K3S holds K3s relevant configuration.
	K3S DistroK3s `json:"k3s,omitempty"`

	// K0S holds k0s relevant configuration.
	K0S DistroK0s `json:"k0s,omitempty"`

	// K8S holds K8s relevant configuration.
	K8S DistroK8s `json:"k8s,omitempty"`

	// EKS holds eks relevant configuration.
	EKS DistroK8s `json:"eks,omitempty"`
}

type DistroK3s struct {
	// Enabled specifies if the K3s distro should be enabled. Only one distro can be enabled at the same time.
	Enabled bool `json:"enabled,omitempty"`

	// Token is the K3s token to use. If empty, vCluster will choose one.
	Token string `json:"token,omitempty"`

	DistroCommon    `json:",inline"`
	DistroContainer `json:",inline"`
}

type DistroK8s struct {
	// Enabled specifies if the K8s distro should be enabled. Only one distro can be enabled at the same time.
	Enabled bool `json:"enabled,omitempty"`

	// APIServer holds configuration specific to starting the api server.
	APIServer DistroContainerEnabled `json:"apiServer,omitempty"`

	// ControllerManager holds configuration specific to starting the scheduler.
	ControllerManager DistroContainerEnabled `json:"controllerManager,omitempty"`

	// Scheduler holds configuration specific to starting the scheduler. Enable this via controlPlane.virtualScheduler.enabled
	Scheduler DistroContainer `json:"scheduler,omitempty"`

	DistroCommon `json:",inline"`
}

type DistroK0s struct {
	// Enabled specifies if the k0s distro should be enabled. Only one distro can be enabled at the same time.
	Enabled bool `json:"enabled,omitempty"`

	// Config allows you to override the k0s config passed to the k0s binary.
	Config string `json:"config,omitempty"`

	DistroCommon    `json:",inline"`
	DistroContainer `json:",inline"`
}

type DistroCommon struct {
	// Env are extra environment variables to use for the main container.
	Env []map[string]interface{} `json:"env,omitempty"`

	// Resources are the resources for the distro init container
	Resources map[string]interface{} `json:"resources,omitempty"`

	// SecurityContext can be used for the distro init container
	SecurityContext map[string]interface{} `json:"securityContext,omitempty"`
}

type DistroContainer struct {
	// Image is the distro image
	Image Image `json:"image,omitempty"`

	// ImagePullPolicy is the pull policy for the distro image
	ImagePullPolicy string `json:"imagePullPolicy,omitempty"`

	// Command is the command to start the distro binary. This will override the existing command.
	Command []string `json:"command,omitempty"`

	// ExtraArgs are additional arguments to pass to the distro binary.
	ExtraArgs []string `json:"extraArgs,omitempty"`
}

type DistroContainerEnabled struct {
	// Enabled signals this container should be enabled.
	Enabled bool `json:"enabled,omitempty"`

	// Image is the distro image
	Image Image `json:"image,omitempty"`

	// ImagePullPolicy is the pull policy for the distro image
	ImagePullPolicy string `json:"imagePullPolicy,omitempty"`

	// Command is the command to start the distro binary. This will override the existing command.
	Command []string `json:"command,omitempty"`

	// ExtraArgs are additional arguments to pass to the distro binary.
	ExtraArgs []string `json:"extraArgs,omitempty"`
}

type Image struct {
	// Repository is the registry and repository of the container image, e.g. my-registry.com/my-repo/my-image
	Repository string `json:"repository,omitempty"`

	// Tag is the tag of the container image, e.g. latest
	Tag string `json:"tag,omitempty"`
}

// LocalObjectReference contains enough information to let you locate the
// referenced object inside the same namespace.
type LocalObjectReference struct {
	// Name of the referent.
	// More info: https://kubernetes.io/docs/concepts/overview/working-with-objects/names/#names
	Name string `json:"name,omitempty"`
}

type VirtualClusterKubeConfig struct {
	// KubeConfig is the virtual cluster kubeconfig path.
	KubeConfig string `json:"kubeConfig,omitempty"`

	// ServerCAKey is the server ca key path.
	ServerCAKey string `json:"serverCAKey,omitempty"`

	// ServerCAKey is the server ca cert path.
	ServerCACert string `json:"serverCACert,omitempty"`

	// ServerCAKey is the client ca cert path.
	ClientCACert string `json:"clientCACert,omitempty"`

	// RequestHeaderCACert is the request header ca cert path.
	RequestHeaderCACert string `json:"requestHeaderCACert,omitempty"`
}

type BackingStore struct {
	// Etcd defines that etcd should be used as the backend for the virtual cluster
	Etcd Etcd `json:"etcd,omitempty"`

	// Database defines that a database backend should be used as the backend for the virtual cluster
	Database Database `json:"database,omitempty"`
}

type Database struct {
	// Embedded defines that an embedded database (sqlite) should be used as the backend for the virtual cluster
	Embedded DatabaseKine `json:"embedded,omitempty"`

	// External defines that an external database should be used as the backend for the virtual cluster
	External DatabaseKine `json:"external,omitempty"`
}

type DatabaseKine struct {
	// Enabled defines if the database should be used.
	Enabled bool `json:"enabled,omitempty"`

	// DataSource is the kine dataSource to use for the database. This depends on the database format. This is optional for the embedded database.
	DataSource string `json:"dataSource,omitempty"`

	// KeyFile is the key file to use for the database. This is optional.
	KeyFile string `json:"keyFile,omitempty"`

	// CertFile is the cert file to use for the database. This is optional.
	CertFile string `json:"certFile,omitempty"`

	// CaFile is the ca file to use for the database. This is optional.
	CaFile string `json:"caFile,omitempty"`
}

type Etcd struct {
	// Embedded defines to use embedded etcd as a storage backend for the virtual cluster
	Embedded EtcdEmbedded `json:"embedded,omitempty"`

	// Deploy defines to use an external etcd that is deployed by the helm chart
	Deploy EtcdDeploy `json:"deploy,omitempty"`
}

type EtcdEmbedded struct {
	// Enabled defines if the embedded etcd should be used.
	Enabled bool `json:"enabled,omitempty"`

	// MigrateFromDeployedEtcd signals that vCluster should migrate from the deployed external etcd to embedded etcd.
	MigrateFromDeployedEtcd bool `json:"migrateFromDeployedEtcd,omitempty"`
}

type EtcdDeploy struct {
	// Enabled defines that an external etcd should be deployed.
	Enabled bool `json:"enabled,omitempty"`

	// Options for the external etcd StatefulSet. See https://kubernetes.io/docs/reference/kubernetes-api/workload-resources/stateful-set-v1/
	StatefulSet EtcdDeployStatefulSet `json:"statefulSet,omitempty"`

	// Service holds options for the external etcd service.
	Service EtcdDeployService `json:"service,omitempty"`

	// HeadlessService holds options for the external etcd headless service.
	HeadlessService EtcdDeployHeadlessService `json:"headlessService,omitempty"`
}

type EtcdDeployService struct {
	// Enabled defines if the etcd service should be deployed
	Enabled bool `json:"enabled,omitempty"`

	// Annotations are extra annotations for the external etcd service
	Annotations map[string]string `json:"annotations,omitempty"`
}

type EtcdDeployHeadlessService struct {
	// Enabled defines if the etcd headless service should be deployed
	Enabled bool `json:"enabled,omitempty"`

	// Annotations are extra annotations for the external etcd headless service
	Annotations map[string]string `json:"annotations,omitempty"`
}

type EtcdDeployStatefulSet struct {
	// Enabled defines if the statefulSet should be deployed
	Enabled bool `json:"enabled,omitempty"`

	// Image is the image to use for the external etcd statefulSet
	Image Image `json:"image,omitempty"`

	// ImagePullPolicy is the pull policy for the external etcd image
	ImagePullPolicy string `json:"imagePullPolicy,omitempty"`

	// Env are extra environment variables
	Env []map[string]interface{} `json:"env,omitempty"`

	// ExtraArgs are appended to the etcd command.
	ExtraArgs []string `json:"extraArgs,omitempty"`

	// Resources the etcd can consume
	Resources Resources `json:"resources,omitempty"`

	// Pods defines extra metadata for the etcd pods.
	Pods LabelsAndAnnotations `json:"pods,omitempty"`

	// HighAvailability are high availability options
	HighAvailability ExternalEtcdHighAvailability `json:"highAvailability,omitempty"`

	// Scheduling options for the etcd pods.
	Scheduling ControlPlaneScheduling `json:"scheduling,omitempty"`

	// Security options for the etcd pods.
	Security ControlPlaneSecurity `json:"security,omitempty"`

	// Persistence options for the etcd pods.
	Persistence ExternalEtcdPersistence `json:"persistence,omitempty"`

	LabelsAndAnnotations `json:",inline"`
}

type Resources struct {
	// Limits are resource limits for the container
	Limits map[string]interface{} `json:"limits,omitempty"`

	// Requests are minimal resources that will be consumed by the container
	Requests map[string]interface{} `json:"requests,omitempty"`
}

type ExternalEtcdHighAvailability struct {
	// Replicas are the amount of pods to use.
	Replicas int `json:"replicas,omitempty"`
}

type HostPathMapper struct {
	// Enabled specifies if the host path mapper will be used
	Enabled bool `json:"enabled,omitempty"`

	// Central specifies if the central host path mapper will be used
	Central bool `json:"central,omitempty" product:"pro"`
}

type CoreDNS struct {
	// Enabled defines if CoreDNS is enabled
	Enabled bool `json:"enabled,omitempty"`
<<<<<<< HEAD
	// Embedded defines if vCluster will start the embedded CoreDNS service
	Embedded bool `json:"embedded,omitempty" product:"pro"`
	// Service holds extra options for the CoreDNS service deployed within the virtual cluster
	Service CoreDNSService `json:"service,omitempty"`
	// Deployment holds extra options for the CoreDNS deployment deployed within the virtual cluster. Customize the CoreDNS Deployment spec, metadata.labels, and metadata.annotations.
=======

	// Embedded defines if vCluster will start the embedded coredns service
	Embedded bool `json:"embedded,omitempty" product:"pro"`

	// Service holds extra options for the coredns service deployed within the virtual cluster
	Service CoreDNSService `json:"service,omitempty"`

	// Deployment holds extra options for the coredns deployment deployed within the virtual cluster
>>>>>>> 3b4b5fb2
	Deployment CoreDNSDeployment `json:"deployment,omitempty"`

	// Overwrite default config. Path to a custom Corefile. See https://coredns.io/2017/07/23/corefile-explained/.
	OverwriteConfig string `json:"overwriteConfig,omitempty"`
<<<<<<< HEAD
	// OverwriteManifests can be used to overwrite the CoreDNS manifests used to deploy CoreDNS. When used, coredns.deployment is ignored.
=======

	// OverwriteManifests can be used to overwrite the coredns manifests used to deploy coredns
>>>>>>> 3b4b5fb2
	OverwriteManifests string `json:"overwriteManifests,omitempty"`
}

type CoreDNSService struct {
	// Spec holds extra options for the CoreDNS service
	Spec map[string]interface{} `json:"spec,omitempty"`

	LabelsAndAnnotations `json:",inline"`
}

type CoreDNSDeployment struct {
	// Image is the CoreDNS image to use
	Image string `json:"image,omitempty"`
<<<<<<< HEAD
	// Replicas is the amount of CoreDNS pods to run.
	Replicas int `json:"replicas,omitempty"`
	// NodeSelector is the node selector to use for CoreDNS.
	NodeSelector map[string]string `json:"nodeSelector,omitempty"`
	// Resources are the desired resources for CoreDNS.
	Resources Resources `json:"resources,omitempty"`
	// Pods is additional metadata for the CoreDNS pods.
=======

	// Replicas is the amount of coredns pods to run.
	Replicas int `json:"replicas,omitempty"`

	// NodeSelector is the node selector to use for coredns.
	NodeSelector map[string]string `json:"nodeSelector,omitempty"`

	// Resources are the desired resources for coredns.
	Resources Resources `json:"resources,omitempty"`

	// Pods is additional metadata for the coredns pods.
>>>>>>> 3b4b5fb2
	Pods LabelsAndAnnotations `json:"pods,omitempty"`

	LabelsAndAnnotations `json:",inline"`
}

type ControlPlaneProxy struct {
	// BindAddress under which vCluster will expose the proxy.
	BindAddress string `json:"bindAddress,omitempty"`

	// Port under which vCluster will expose the proxy.
	Port int `json:"port,omitempty"`

	// ExtraSANs are extra hostnames to sign the vCluster proxy certificate for.
	ExtraSANs []string `json:"extraSANs,omitempty"`
}

type ControlPlaneService struct {
	// Enabled defines if the control plane service should be enabled
	Enabled bool `json:"enabled,omitempty"`

	// Spec allows you to configure extra service options.
	Spec map[string]interface{} `json:"spec,omitempty"`

	// KubeletNodePort is the node port where the fake kubelet is exposed. Defaults to 0.
	KubeletNodePort int `json:"kubeletNodePort,omitempty"`

	// HTTPSNodePort is the node port where https is exposed. Defaults to 0.
	HTTPSNodePort int `json:"httpsNodePort,omitempty"`

	LabelsAndAnnotations `json:",inline"`
}

type ControlPlaneIngress struct {
	// Enabled defines if the control plane ingress should be enabled
	Enabled bool `json:"enabled,omitempty"`

	// Host is the host where vCluster will be reachable
	Host string `json:"host,omitempty"`

	// PathType is the path type of the ingress
	PathType string `json:"pathType,omitempty"`

	// Spec allows you to configure extra ingress options.
	Spec map[string]interface{} `json:"spec,omitempty"`

	LabelsAndAnnotations `json:",inline"`
}

type ControlPlaneHighAvailability struct {
	// Replicas is the amount of replicas to use for the statefulSet.
	Replicas int32 `json:"replicas,omitempty"`

	// LeaseDuration is the time to lease for the leader.
	LeaseDuration int `json:"leaseDuration,omitempty"`

	// RenewDeadline is the deadline to renew a lease for the leader.
	RenewDeadline int `json:"renewDeadline,omitempty"`

	// RetryPeriod is the time until a replica will retry to get a lease.
	RetryPeriod int `json:"retryPeriod,omitempty"`
}

type ControlPlaneAdvanced struct {
	// DefaultImageRegistry will be used as a prefix for all internal images deployed by vCluster or Helm. This makes it easy to
	// upload all required vCluster images to a single private repository and set this value. Workload images are not affected by this.
	DefaultImageRegistry string `json:"defaultImageRegistry,omitempty"`

	// VirtualScheduler defines if a scheduler should be used within the virtual cluster or the scheduling decision for workloads will be made by the host cluster.
	VirtualScheduler EnableSwitch `json:"virtualScheduler,omitempty"`

	// ServiceAccount specifies options for the vCluster control plane service account.
	ServiceAccount ControlPlaneServiceAccount `json:"serviceAccount,omitempty"`

	// WorkloadServiceAccount specifies options for the service account that will be used for the workloads that run within the virtual cluster.
	WorkloadServiceAccount ControlPlaneWorkloadServiceAccount `json:"workloadServiceAccount,omitempty"`

	// HeadlessService specifies options for the headless service used for the vCluster StatefulSet.
	HeadlessService ControlPlaneHeadlessService `json:"headlessService,omitempty"`

	// GlobalMetadata is metadata that will be added to all resources deployed by Helm.
	GlobalMetadata ControlPlaneGlobalMetadata `json:"globalMetadata,omitempty"`
}

type ControlPlaneHeadlessService struct {
	// Annotations are extra annotations for this resource.
	Annotations map[string]string `json:"annotations,omitempty"`

	// Labels are extra labels for this resource.
	Labels map[string]string `json:"labels,omitempty"`
}

type ExternalEtcdPersistence struct {
	// VolumeClaim can be used to configure the persistent volume claim.
	VolumeClaim ExternalEtcdPersistenceVolumeClaim `json:"volumeClaim,omitempty"`

	// VolumeClaimTemplates defines the volumeClaimTemplates for the statefulSet
	VolumeClaimTemplates []map[string]interface{} `json:"volumeClaimTemplates,omitempty"`

	// AddVolumes defines extra volumes for the pod
	AddVolumes []map[string]interface{} `json:"addVolumes,omitempty"`

	// AddVolumeMounts defines extra volume mounts for the container
	AddVolumeMounts []VolumeMount `json:"addVolumeMounts,omitempty"`
}

type ExternalEtcdPersistenceVolumeClaim struct {
	// Enabled enables deploying a persistent volume claim.
	Enabled bool `json:"enabled,omitempty"`

	// AccessModes are the persistent volume claim access modes.
	AccessModes []string `json:"accessModes,omitempty"`

	// RetentionPolicy is the persistent volume claim retention policy.
	RetentionPolicy string `json:"retentionPolicy,omitempty"`

	// Size is the persistent volume claim storage size.
	Size string `json:"size,omitempty"`

	// StorageClass is the persistent volume claim storage class.
	StorageClass string `json:"storageClass,omitempty"`
}

type ControlPlanePersistence struct {
	// VolumeClaim can be used to configure the persistent volume claim.
	VolumeClaim VolumeClaim `json:"volumeClaim,omitempty"`

	// VolumeClaimTemplates defines the volumeClaimTemplates for the statefulSet
	VolumeClaimTemplates []map[string]interface{} `json:"volumeClaimTemplates,omitempty"`

	// AddVolumes defines extra volumes for the pod
	AddVolumes []map[string]interface{} `json:"addVolumes,omitempty"`

	// AddVolumeMounts defines extra volume mounts for the container
	AddVolumeMounts []VolumeMount `json:"addVolumeMounts,omitempty"`
}

type VolumeClaim struct {
	// Enabled enables deploying a persistent volume claim. If auto, vCluster will automatically determine
	// based on the chosen distro and other options if this is required.
	Enabled StrBool `json:"enabled,omitempty" jsonschema:"oneof_type=string;boolean"`

	// AccessModes are the persistent volume claim access modes.
	AccessModes []string `json:"accessModes,omitempty"`

	// RetentionPolicy is the persistent volume claim retention policy.
	RetentionPolicy string `json:"retentionPolicy,omitempty"`

	// Size is the persistent volume claim storage size.
	Size string `json:"size,omitempty"`

	// StorageClass is the persistent volume claim storage class.
	StorageClass string `json:"storageClass,omitempty"`
}

// VolumeMount describes a mounting of a Volume within a container.
type VolumeMount struct {
	// This must match the Name of a Volume.
	Name string `json:"name" protobuf:"bytes,1,opt,name=name"`

	// Mounted read-only if true, read-write otherwise (false or unspecified).
	// Defaults to false.
	ReadOnly bool `json:"readOnly,omitempty" protobuf:"varint,2,opt,name=readOnly"`

	// Path within the container at which the volume should be mounted.  Must
	// not contain ':'.
	MountPath string `json:"mountPath" protobuf:"bytes,3,opt,name=mountPath"`

	// Path within the volume from which the container's volume should be mounted.
	// Defaults to "" (volume's root).
	SubPath string `json:"subPath,omitempty" protobuf:"bytes,4,opt,name=subPath"`

	// mountPropagation determines how mounts are propagated from the host
	// to container and the other way around.
	// When not set, MountPropagationNone is used.
	// This field is beta in 1.10.
	MountPropagation *string `json:"mountPropagation,omitempty" protobuf:"bytes,5,opt,name=mountPropagation,casttype=MountPropagationMode"`

	// Expanded path within the volume from which the container's volume should be mounted.
	// Behaves similarly to SubPath but environment variable references $(VAR_NAME) are expanded using the container's environment.
	// Defaults to "" (volume's root).
	// SubPathExpr and SubPath are mutually exclusive.
	SubPathExpr string `json:"subPathExpr,omitempty" protobuf:"bytes,6,opt,name=subPathExpr"`
}

type ControlPlaneScheduling struct {
	// NodeSelector is the node selector to apply to the pod.
	NodeSelector map[string]interface{} `json:"nodeSelector,omitempty"`

	// Affinity is the affinity to apply to the pod.
	Affinity map[string]interface{} `json:"affinity,omitempty"`

	// Tolerations are the tolerations to apply to the pod.
	Tolerations []interface{} `json:"tolerations,omitempty"`

	// PriorityClassName is the priority class name for the the pod.
	PriorityClassName string `json:"priorityClassName,omitempty"`

	// PodManagementPolicy is the statefulSet pod management policy.
	PodManagementPolicy string `json:"podManagementPolicy,omitempty"`

	// TopologySpreadConstraints are the topology spread constraints for the pod.
	TopologySpreadConstraints []interface{} `json:"topologySpreadConstraints,omitempty"`
}

type ControlPlaneServiceAccount struct {
	// Enabled specifies if the service account should get deployed.
	Enabled bool `json:"enabled,omitempty"`

	// Name specifies what name to use for the service account.
	Name string `json:"name,omitempty"`

	// ImagePullSecrets defines extra image pull secrets for the service account.
	ImagePullSecrets []LocalObjectReference `json:"imagePullSecrets,omitempty"`

	// Annotations are extra annotations for this resource.
	Annotations map[string]string `json:"annotations,omitempty"`

	// Labels are extra labels for this resource.
	Labels map[string]string `json:"labels,omitempty"`
}

type ControlPlaneWorkloadServiceAccount struct {
	// Enabled specifies if the service account for the workloads should get deployed.
	Enabled bool `json:"enabled,omitempty"`

	// Name specifies what name to use for the service account for the virtual cluster workloads.
	Name string `json:"name,omitempty"`

	// ImagePullSecrets defines extra image pull secrets for the workload service account.
	ImagePullSecrets []LocalObjectReference `json:"imagePullSecrets,omitempty"`

	// Annotations are extra annotations for this resource.
	Annotations map[string]string `json:"annotations,omitempty"`

	// Labels are extra labels for this resource.
	Labels map[string]string `json:"labels,omitempty"`
}

type ControlPlaneProbes struct {
	// LivenessProbe specifies if the liveness probe for the container should be enabled
	LivenessProbe EnableSwitch `json:"livenessProbe,omitempty"`

	// ReadinessProbe specifies if the readiness probe for the container should be enabled
	ReadinessProbe EnableSwitch `json:"readinessProbe,omitempty"`

	// StartupProbe specifies if the startup probe for the container should be enabled
	StartupProbe EnableSwitch `json:"startupProbe,omitempty"`
}

type ControlPlaneSecurity struct {
	// PodSecurityContext specifies security context options on the pod level.
	PodSecurityContext map[string]interface{} `json:"podSecurityContext,omitempty"`

	// ContainerSecurityContext specifies security context options on the container level.
	ContainerSecurityContext map[string]interface{} `json:"containerSecurityContext,omitempty"`
}

type ControlPlaneGlobalMetadata struct {
	// Annotations are extra annotations for this resource.
	Annotations map[string]string `json:"annotations,omitempty"`
}

type LabelsAndAnnotations struct {
	// Annotations are extra annotations for this resource.
	Annotations map[string]string `json:"annotations,omitempty"`

	// Labels are extra labels for this resource.
	Labels map[string]string `json:"labels,omitempty"`
}

type Policies struct {
	// NetworkPolicy specifies network policy options.
	NetworkPolicy NetworkPolicy `json:"networkPolicy,omitempty"`
<<<<<<< HEAD
	// PodSecurityStandard that can be enforced can be one of: empty (""), baseline, restricted or privileged.
	// See https://kubernetes.io/docs/concepts/security/pod-security-standards/.
	PodSecurityStandard string `json:"podSecurityStandard,omitempty"`
	// Specify ResourceQuota options. See https://kubernetes.io/docs/concepts/policy/resource-quotas/.
	// Resource quotas are enforced by the host cluster and only apply to resources synced to the host cluster.
	ResourceQuota ResourceQuota `json:"resourceQuota,omitempty"`
	// Specify LimitRange options. See https://kubernetes.io/docs/concepts/policy/limit-range/.
	// vCluster creates a LimitRange resource in the same namespace as vCluster itself.
	// LimitRange only applies to synced resources such as pods.
=======

	// PodSecurityStandard that can be enforced can be one of: empty (""), baseline, restricted or privileged
	PodSecurityStandard string `json:"podSecurityStandard,omitempty"`

	// ResourceQuota specifies resource quota options.
	ResourceQuota ResourceQuota `json:"resourceQuota,omitempty"`

	// LimitRange specifies limit range options.
>>>>>>> 3b4b5fb2
	LimitRange LimitRange `json:"limitRange,omitempty"`

	// CentralAdmission defines what validating or mutating webhooks should be enforced within the virtual cluster.
	CentralAdmission CentralAdmission `json:"centralAdmission,omitempty" product:"pro"`
}

type ResourceQuota struct {
	// Enabled defines if the resource quota should be enabled.
	Enabled bool `json:"enabled,omitempty"`

	// Quota are the quota options
	Quota map[string]interface{} `json:"quota,omitempty"`
<<<<<<< HEAD
	// ScopeSelector is the resource quota scope selector.
	// See  https://kubernetes.io/docs/concepts/policy/resource-quotas/#quota-scopes.
=======

	// ScopeSelector is the resource quota scope selector
>>>>>>> 3b4b5fb2
	ScopeSelector ScopeSelector `json:"scopeSelector,omitempty"`

	// Scopes are the resource quota scopes
	// See  https://kubernetes.io/docs/concepts/policy/resource-quotas/#quota-scopes.
	Scopes []string `json:"scopes,omitempty"`

	LabelsAndAnnotations `json:",inline"`
}

type ScopeSelector struct {
	MatchExpressions []LabelSelectorRequirement `json:"matchExpressions,omitempty"`
}

type LabelSelectorRequirement struct {
	// key is the label key that the selector applies to.
	Key string `json:"key"`

	// operator represents a key's relationship to a set of values.
	// Valid operators are In, NotIn, Exists and DoesNotExist.
	Operator string `json:"operator"`

	// values is an array of string values. If the operator is In or NotIn,
	// the values array must be non-empty. If the operator is Exists or DoesNotExist,
	// the values array must be empty. This array is replaced during a strategic
	// merge patch.
	Values []string `json:"values,omitempty"`
}

type LimitRange struct {
	// Enabled defines if vCluster should deploy the LimitRange resource.
	Enabled bool `json:"enabled,omitempty"`
	// Default are the default limits for the LimitRange resource.
    // See https://kubernetes.io/docs/concepts/policy/limit-range/.
	Default map[string]interface{} `json:"default,omitempty"`
<<<<<<< HEAD
	// DefaultRequest are the default request options for the LimitRange resource.
	// See https://kubernetes.io/docs/concepts/policy/limit-range/.
=======

	// DefaultRequest are the default request options for the limit range
>>>>>>> 3b4b5fb2
	DefaultRequest map[string]interface{} `json:"defaultRequest,omitempty"`

	LabelsAndAnnotations `json:",inline"`
}

type NetworkPolicy struct {
	// Enabled defines if the network policy should be deployed by vCluster.
	Enabled bool `json:"enabled,omitempty"`
    
	// The IP address of a DNS server to fall back to if the vCluster's DNS server is 
	// not able to resolve the hostname.
	FallbackDNS         string              `json:"fallbackDns,omitempty"`
	OutgoingConnections OutgoingConnections `json:"outgoingConnections,omitempty"`

	LabelsAndAnnotations `json:",inline"`
}

type OutgoingConnections struct {
	// IPBlock describes a particular CIDR (Ex. "192.168.1.0/24","2001:db8::/64") that is allowed
	// to the pods matched by a NetworkPolicySpec's podSelector. The except entry describes CIDRs
	// that should not be included within this rule.
	IPBlock IPBlock `json:"ipBlock,omitempty"`
}

<<<<<<< HEAD
// IPBlock describes a particular CIDR (Ex. "192.168.1.0/24","2001:db8::/64") that is allowed
// to the pods matched by a NetworkPolicySpec's podSelector. The except entry describes CIDRs
// that should not be included within this rule.
// See https://kubernetes.io/docs/concepts/services-networking/network-policies/
=======
>>>>>>> 3b4b5fb2
type IPBlock struct {
	// cidr is a string representing the IPBlock
	// Valid examples are "192.168.1.0/24" or "2001:db8::/64"
	CIDR string `json:"cidr,omitempty"`

	// except is a slice of CIDRs that should not be included within an IPBlock
	// Valid examples are "192.168.1.0/24" or "2001:db8::/64"
	// Except values will be rejected if they are outside the cidr range
	// +optional
	Except []string `json:"except,omitempty"`
}

type CentralAdmission struct {
	// ValidatingWebhooks are validating webhooks that should be enforced in the virtual cluster
	ValidatingWebhooks []ValidatingWebhookConfiguration `json:"validatingWebhooks,omitempty"`

	// MutatingWebhooks are mutating webhooks that should be enforced in the virtual cluster
	MutatingWebhooks []MutatingWebhookConfiguration `json:"mutatingWebhooks,omitempty"`
}

type MutatingWebhookConfiguration struct {
	// Kind is a string value representing the REST resource this object represents.
	// Servers may infer this from the endpoint the client submits requests to.
	Kind string `json:"kind,omitempty"`

	// APIVersion defines the versioned schema of this representation of an object.
	// Servers should convert recognized schemas to the latest internal value, and
	// may reject unrecognized values.
	APIVersion string `json:"apiVersion,omitempty"`

	// Standard object metadata; More info: https://git.k8s.io/community/contributors/devel/sig-architecture/api-conventions.md#metadata.
	Metadata ObjectMeta `json:"metadata,omitempty"`

	// Webhooks is a list of webhooks and the affected resources and operations.
	Webhooks []MutatingWebhook `json:"webhooks,omitempty"`
}

type MutatingWebhook struct {
	// reinvocationPolicy indicates whether this webhook should be called multiple times as part of a single admission evaluation.
	// Allowed values are "Never" and "IfNeeded".
	ReinvocationPolicy *string `json:"reinvocationPolicy,omitempty" protobuf:"bytes,10,opt,name=reinvocationPolicy,casttype=ReinvocationPolicyType"`

	ValidatingWebhook `json:",inline"`
}

type ValidatingWebhookConfiguration struct {
	// Kind is a string value representing the REST resource this object represents.
	// Servers may infer this from the endpoint the client submits requests to.
	Kind string `json:"kind,omitempty"`

	// APIVersion defines the versioned schema of this representation of an object.
	// Servers should convert recognized schemas to the latest internal value, and
	// may reject unrecognized values.
	APIVersion string `json:"apiVersion,omitempty"`

	// Standard object metadata; More info: https://git.k8s.io/community/contributors/devel/sig-architecture/api-conventions.md#metadata.
	Metadata ObjectMeta `json:"metadata,omitempty"`

	// Webhooks is a list of webhooks and the affected resources and operations.
	Webhooks []ValidatingWebhook `json:"webhooks,omitempty"`
}

type ValidatingWebhook struct {
	// The name of the admission webhook.
	// Name should be fully qualified, e.g., imagepolicy.kubernetes.io, where
	// "imagepolicy" is the name of the webhook, and kubernetes.io is the name
	// of the organization.
	Name string `json:"name"`

	// ClientConfig defines how to communicate with the hook.
	ClientConfig ValidatingWebhookClientConfig `json:"clientConfig"`

	// Rules describes what operations on what resources/subresources the webhook cares about.
	// The webhook cares about an operation if it matches _any_ Rule.
	Rules []interface{} `json:"rules,omitempty"`

	// FailurePolicy defines how unrecognized errors from the admission endpoint are handled -
	// allowed values are Ignore or Fail. Defaults to Fail.
	FailurePolicy *string `json:"failurePolicy,omitempty"`

	// matchPolicy defines how the "rules" list is used to match incoming requests.
	// Allowed values are "Exact" or "Equivalent".
	MatchPolicy *string `json:"matchPolicy,omitempty"`

	// NamespaceSelector decides whether to run the webhook on an object based
	// on whether the namespace for that object matches the selector. If the
	// object itself is a namespace, the matching is performed on
	// object.metadata.labels. If the object is another cluster scoped resource,
	// it never skips the webhook.
	NamespaceSelector interface{} `json:"namespaceSelector,omitempty"`

	// ObjectSelector decides whether to run the webhook based on if the
	// object has matching labels. objectSelector is evaluated against both
	// the oldObject and newObject that would be sent to the webhook, and
	// is considered to match if either object matches the selector.
	ObjectSelector interface{} `json:"objectSelector,omitempty"`

	// SideEffects states whether this webhook has side effects.
	SideEffects *string `json:"sideEffects"`

	// TimeoutSeconds specifies the timeout for this webhook.
	TimeoutSeconds *int32 `json:"timeoutSeconds,omitempty"`

	// AdmissionReviewVersions is an ordered list of preferred `AdmissionReview`
	// versions the Webhook expects.
	AdmissionReviewVersions []string `json:"admissionReviewVersions"`

	// MatchConditions is a list of conditions that must be met for a request to be sent to this
	// webhook. Match conditions filter requests that have already been matched by the rules,
	// namespaceSelector, and objectSelector. An empty list of matchConditions matches all requests.
	// There are a maximum of 64 match conditions allowed.
	MatchConditions []interface{} `json:"matchConditions,omitempty"`
}

// ValidatingWebhookClientConfig contains the information to make a TLS
// connection with the webhook
type ValidatingWebhookClientConfig struct {
	// URL gives the location of the webhook, in standard URL form
	// (`scheme://host:port/path`). Exactly one of `url` or `service`
	// must be specified.
	URL *string `json:"url,omitempty"`

	// Service is a reference to the service for this webhook. Either
	// `service` or `url` must be specified.
	//
	// If the webhook is running within the cluster, then you should use `service`.
	Service *ValidatingWebhookServiceReference `json:"service,omitempty"`

	// CABundle is a PEM encoded CA bundle which will be used to validate the webhook's server certificate.
	// If unspecified, system trust roots on the apiserver are used.
	CABundle []byte `json:"caBundle,omitempty"`
}

type ValidatingWebhookServiceReference struct {
	// Namespace is the namespace of the service.
	Namespace string `json:"namespace"`

	// Name is the name of the service.
	Name string `json:"name"`

	// Path is an optional URL path which will be sent in any request to
	// this service.
	Path *string `json:"path,omitempty"`

	// If specified, the port on the service that hosting webhook.
	// Default to 443 for backward compatibility.
	// `port` should be a valid port number (1-65535, inclusive).
	Port *int32 `json:"port,omitempty"`
}

type ObjectMeta struct {
	// Name must be unique within a namespace. Is required when creating resources, although
	// some resources may allow a client to request the generation of an appropriate name
	// automatically. Name is primarily intended for creation idempotence and configuration
	// definition.
	Name string `json:"name,omitempty"`

	// Map of string keys and values that can be used to organize and categorize
	// (scope and select) objects. May match selectors of replication controllers
	// and services.
	Labels map[string]string `json:"labels,omitempty"`

	// Annotations is an unstructured key value map stored with a resource that may be
	// set by external tools to store and retrieve arbitrary metadata.
	Annotations map[string]string `json:"annotations,omitempty"`
}

type RBAC struct {
	// Role holds virtual cluster role configuration
	Role RBACRole `json:"role,omitempty"`

	// ClusterRole holds virtual cluster cluster role configuration
	ClusterRole RBACClusterRole `json:"clusterRole,omitempty"`
}

type RBACClusterRole struct {
	// Enabled defines if the cluster role should be enabled or disabled. If auto, vCluster automatically determines whether the virtual cluster requires a cluster role.
	Enabled StrBool `json:"enabled,omitempty" jsonschema:"oneof_type=string;boolean"`

	// ExtraRules will add rules to the cluster role.
	ExtraRules []map[string]interface{} `json:"extraRules,omitempty"`

	// OverwriteRules will overwrite the cluster role rules completely.
	OverwriteRules []map[string]interface{} `json:"overwriteRules,omitempty"`
}

type RBACRole struct {
	// Enabled defines if the role should be enabled or disabled.
	Enabled bool `json:"enabled,omitempty"`
<<<<<<< HEAD
	// ExtraRules will add rules to the role. Configure these to add additional permissions.
	ExtraRules []map[string]interface{} `json:"extraRules,omitempty"`
	// OverwriteRules will overwrite the role rules completely. Use this when you want complete control over vCluster's permissions.
=======

	// ExtraRules will add rules to the role.
	ExtraRules []map[string]interface{} `json:"extraRules,omitempty"`

	// OverwriteRules will overwrite the role rules completely.
>>>>>>> 3b4b5fb2
	OverwriteRules []map[string]interface{} `json:"overwriteRules,omitempty"`
}

type Telemetry struct {
	// Enabled specifies that the telemetry for the vCluster control plane should be enabled.
	Enabled bool `json:"enabled,omitempty"`

	InstanceCreator    string `json:"instanceCreator,omitempty"`
	MachineID          string `json:"machineID,omitempty"`
	PlatformUserID     string `json:"platformUserID,omitempty"`
	PlatformInstanceID string `json:"platformInstanceID,omitempty"`
}

type Experimental struct {
	// Deploy allows you to configure manifests and Helm charts to deploy within the virtual cluster.
	Deploy ExperimentalDeploy `json:"deploy,omitempty"`

	// SyncSettings are advanced settings for the syncer controller.
	SyncSettings ExperimentalSyncSettings `json:"syncSettings,omitempty"`

	// GenericSync holds options to generically sync resources from virtual cluster to host.
	GenericSync ExperimentalGenericSync `json:"genericSync,omitempty"`

	// MultiNamespaceMode tells virtual cluster to sync to multiple namespaces instead of a single one. This will map each virtual cluster namespace to a single namespace in the host cluster.
	MultiNamespaceMode ExperimentalMultiNamespaceMode `json:"multiNamespaceMode,omitempty"`

	// IsolatedControlPlane is a feature to run the vCluster control plane in a different Kubernetes cluster than the workloads themselves.
	IsolatedControlPlane ExperimentalIsolatedControlPlane `json:"isolatedControlPlane,omitempty"`

	// VirtualClusterKubeConfig allows you to override distro specifics and specify where vCluster will find the required certificates and vCluster config.
	VirtualClusterKubeConfig VirtualClusterKubeConfig `json:"virtualClusterKubeConfig,omitempty"`

	// DenyProxyRequests denies certain requests in the vCluster proxy.
	DenyProxyRequests []DenyRule `json:"denyProxyRequests,omitempty" pro:"true"`
}

type ExperimentalMultiNamespaceMode struct {
	// Enabled specifies if multi namespace mode should get enabled
	Enabled bool `json:"enabled,omitempty"`

	// NamespaceLabels are extra labels that will be added by vCluster to each created namespace.
	NamespaceLabels map[string]string `json:"namespaceLabels,omitempty"`
}

type ExperimentalIsolatedControlPlane struct {
	// Enabled specifies if the isolated control plane feature should be enabled.
	Enabled bool `json:"enabled,omitempty"`

	// Headless states that Helm should deploy the vCluster in headless mode for the isolated control plane.
	Headless bool `json:"headless,omitempty"`

	// KubeConfig is the path where to find the remote workload cluster kubeconfig.
	KubeConfig string `json:"kubeConfig,omitempty"`

	// Namespace is the namespace where to sync the workloads into.
	Namespace string `json:"namespace,omitempty"`

	// Service is the vCluster service in the remote cluster.
	Service string `json:"service,omitempty"`
}

type ExperimentalSyncSettings struct {
	// DisableSync will not sync any resources and disable most control plane functionality.
	DisableSync bool `json:"disableSync,omitempty"`

	// RewriteKubernetesService will rewrite the Kubernetes service to point to the vCluster service if disableSync is enabled
	RewriteKubernetesService bool `json:"rewriteKubernetesService,omitempty"`

	// TargetNamespace is the namespace where the workloads should get synced to.
	TargetNamespace string `json:"targetNamespace,omitempty"`

	// SetOwner specifies if vCluster should set an owner reference on the synced objects to the vCluster service. This allows for easy garbage collection.
	SetOwner bool `json:"setOwner,omitempty"`

	// SyncLabels are labels that should get not rewritten when syncing from the virtual cluster.
	SyncLabels []string `json:"syncLabels,omitempty"`

	// LocalManagerMetricsBindAddress is the bind address for the local manager
	LocalManagerMetricsBindAddress string `json:"localManagerMetricsBindAddress,omitempty"`

	// VirtualManagerMetricsBindAddress is the bind address for the virtual manager
	VirtualManagerMetricsBindAddress string `json:"virtualManagerMetricsBindAddress,omitempty"`
}

type ExperimentalDeploy struct {
	// Manifests are raw Kubernetes manifests that should get applied within the virtual cluster.
	Manifests string `json:"manifests,omitempty"`

	// ManifestsTemplate is a Kubernetes manifest template that will be rendered with vCluster values before applying it within the virtual cluster.
	ManifestsTemplate string `json:"manifestsTemplate,omitempty"`

	// Helm are Helm charts that should get deployed into the virtual cluster
	Helm []ExperimentalDeployHelm `json:"helm,omitempty"`
}

type ExperimentalDeployHelm struct {
	// Chart defines what chart should get deployed.
	Chart ExperimentalDeployHelmChart `json:"chart,omitempty"`

	// Release defines what release should get deployed.
	Release ExperimentalDeployHelmRelease `json:"release,omitempty"`

	// Values defines what values should get used.
	Values string `json:"values,omitempty"`

	// Timeout defines the timeout for Helm
	Timeout string `json:"timeout,omitempty"`

	// Bundle allows to compress the Helm chart and specify this instead of an online chart
	Bundle string `json:"bundle,omitempty"`
}

type ExperimentalDeployHelmRelease struct {
	// Name of the release
	Name string `json:"name,omitempty"`

	// Namespace of the release
	Namespace string `json:"namespace,omitempty"`
}

type ExperimentalDeployHelmChart struct {
	Name     string `json:"name,omitempty"`
	Repo     string `json:"repo,omitempty"`
	Insecure bool   `json:"insecure,omitempty"`
	Version  string `json:"version,omitempty"`
	Username string `json:"username,omitempty"`
	Password string `json:"password,omitempty"`
}

type Platform struct {
	// APIKey defines how vCluster can find the api key used for the platform.
	APIKey PlatformAPIKey `json:"apiKey,omitempty"`

	// Name is the name of the vCluster instance in the vCluster platform
	Name string `json:"name,omitempty"`

	// Owner is the desired owner of the vCluster instance within the vCluster platform. If empty will take the current user.
	Owner PlatformOwner `json:"owner,omitempty"`

	// Project is the project within the platform where the vCluster instance should connect.
	Project string `json:"project,omitempty"`
}

type PlatformOwner struct {
	// User is the user id within the platform. This is mutually exclusive with team.
	User string `json:"user,omitempty"`

	// Team is the team id within the platform. This is mutually exclusive with user.
	Team string `json:"team,omitempty"`
}

type PlatformAPIKey struct {
	// Value specifies the api key as a regular text value.
	Value string `json:"value,omitempty"`

	// SecretRef defines where to find the platform api key. By default vCluster will search in the following locations in this precedence:
	// * platform.apiKey.value
	// * environment variable called LICENSE
	// * secret specified under platform.secret.name
	// * secret called "vcluster-platform-api-key" in the vCluster namespace
	SecretRef PlatformAPIKeySecretReference `json:"secretRef,omitempty"`
}

// PlatformAPIKeySecretReference defines where to find the platform api key. The secret key name doesn't matter as long as the secret only contains a single key.
type PlatformAPIKeySecretReference struct {
	// Name is the name of the secret where the platform api key is stored. This defaults to vcluster-platform-api-key if undefined.
	Name string `json:"name,omitempty"`

	// Namespace defines the namespace where the api key secret should be retrieved from. If this is not equal to the namespace
	// where the vCluster instance is deployed, you need to make sure vCluster has access to this other namespace.
	Namespace string `json:"namespace,omitempty"`
}

type ExperimentalGenericSync struct {
	// Version is the config version
	Version string `json:"version,omitempty" yaml:"version,omitempty"`

	// Exports syncs a resource from the virtual cluster to the host
	Exports []*Export `json:"export,omitempty" yaml:"export,omitempty"`

	// Imports syncs a resource from the host cluster to virtual cluster
	Imports []*Import `json:"import,omitempty" yaml:"import,omitempty"`

	// Hooks are hooks that can be used to inject custom patches before syncing
	Hooks *Hooks `json:"hooks,omitempty" yaml:"hooks,omitempty"`

	ClusterRole ExperimentalGenericSyncExtraRules `json:"clusterRole,omitempty"`
	Role        ExperimentalGenericSyncExtraRules `json:"role,omitempty"`
}

type ExperimentalGenericSyncExtraRules struct {
	ExtraRules []interface{} `json:"extraRules,omitempty"`
}

type Hooks struct {
	// HostToVirtual is a hook that is executed before syncing from the host to the virtual cluster
	HostToVirtual []*Hook `json:"hostToVirtual,omitempty" yaml:"hostToVirtual,omitempty"`

	// VirtualToHost is a hook that is executed before syncing from the virtual to the host cluster
	VirtualToHost []*Hook `json:"virtualToHost,omitempty" yaml:"virtualToHost,omitempty"`
}

type Hook struct {
	TypeInformation

	// Verbs are the verbs that the hook should mutate
	Verbs []string `json:"verbs,omitempty" yaml:"verbs,omitempty"`

	// Patches are the patches to apply on the object to be synced
	Patches []*Patch `json:"patches,omitempty" yaml:"patches,omitempty"`
}

type Import struct {
	SyncBase `json:",inline" yaml:",inline"`
}

type SyncBase struct {
	TypeInformation `json:",inline" yaml:",inline"`

	Optional bool `json:"optional,omitempty" yaml:"optional,omitempty"`

	// ReplaceWhenInvalid determines if the controller should try to recreate the object
	// if there is a problem applying
	ReplaceWhenInvalid bool `json:"replaceOnConflict,omitempty" yaml:"replaceOnConflict,omitempty"`

	// Patches are the patches to apply on the virtual cluster objects
	// when syncing them from the host cluster
	Patches []*Patch `json:"patches,omitempty" yaml:"patches,omitempty"`

	// ReversePatches are the patches to apply to host cluster objects
	// after it has been synced to the virtual cluster
	ReversePatches []*Patch `json:"reversePatches,omitempty" yaml:"reversePatches,omitempty"`
}

type Export struct {
	SyncBase `json:",inline" yaml:",inline"`

	// Selector is a label selector to select the synced objects in the virtual cluster.
	// If empty, all objects will be synced.
	Selector *Selector `json:"selector,omitempty" yaml:"selector,omitempty"`
}

type TypeInformation struct {
	// APIVersion of the object to sync
	APIVersion string `json:"apiVersion,omitempty" yaml:"apiVersion,omitempty"`

	// Kind of the object to sync
	Kind string `json:"kind,omitempty" yaml:"kind,omitempty"`
}

type Selector struct {
	// LabelSelector are the labels to select the object from
	LabelSelector map[string]string `json:"labelSelector,omitempty" yaml:"labelSelector,omitempty"`
}

type Patch struct {
	// Operation is the type of the patch
	Operation PatchType `json:"op,omitempty" yaml:"op,omitempty"`

	// FromPath is the path from the other object
	FromPath string `json:"fromPath,omitempty" yaml:"fromPath,omitempty"`

	// Path is the path of the patch
	Path string `json:"path,omitempty" yaml:"path,omitempty"`

	// NamePath is the path to the name of a child resource within Path
	NamePath string `json:"namePath,omitempty" yaml:"namePath,omitempty"`

	// NamespacePath is path to the namespace of a child resource within Path
	NamespacePath string `json:"namespacePath,omitempty" yaml:"namespacePath,omitempty"`

	// Value is the new value to be set to the path
	Value interface{} `json:"value,omitempty" yaml:"value,omitempty"`

	// Regex - is regular expresion used to identify the Name,
	// and optionally Namespace, parts of the field value that
	// will be replaced with the rewritten Name and/or Namespace
	Regex       string         `json:"regex,omitempty" yaml:"regex,omitempty"`
	ParsedRegex *regexp.Regexp `json:"-"               yaml:"-"`

	// Conditions are conditions that must be true for
	// the patch to get executed
	Conditions []*PatchCondition `json:"conditions,omitempty" yaml:"conditions,omitempty"`

	// Ignore determines if the path should be ignored if handled as a reverse patch
	Ignore *bool `json:"ignore,omitempty" yaml:"ignore,omitempty"`

	// Sync defines if a specialized syncer should be initialized using values
	// from the rewriteName operation as Secret/Configmap names to be synced
	Sync *PatchSync `json:"sync,omitempty" yaml:"sync,omitempty"`
}

type PatchType string

const (
	PatchTypeRewriteName                     PatchType = "rewriteName"
	PatchTypeRewriteLabelKey                 PatchType = "rewriteLabelKey"
	PatchTypeRewriteLabelSelector            PatchType = "rewriteLabelSelector"
	PatchTypeRewriteLabelExpressionsSelector PatchType = "rewriteLabelExpressionsSelector"

	PatchTypeCopyFromObject PatchType = "copyFromObject"
	PatchTypeAdd            PatchType = "add"
	PatchTypeReplace        PatchType = "replace"
	PatchTypeRemove         PatchType = "remove"
)

type PatchCondition struct {
	// Path is the path within the object to select
	Path string `json:"path,omitempty" yaml:"path,omitempty"`

	// SubPath is the path below the selected object to select
	SubPath string `json:"subPath,omitempty" yaml:"subPath,omitempty"`

	// Equal is the value the path should be equal to
	Equal interface{} `json:"equal,omitempty" yaml:"equal,omitempty"`

	// NotEqual is the value the path should not be equal to
	NotEqual interface{} `json:"notEqual,omitempty" yaml:"notEqual,omitempty"`

	// Empty means that the path value should be empty or unset
	Empty *bool `json:"empty,omitempty" yaml:"empty,omitempty"`
}

type PatchSync struct {
	Secret    *bool `json:"secret,omitempty"    yaml:"secret,omitempty"`
	ConfigMap *bool `json:"configmap,omitempty" yaml:"configmap,omitempty"`
}

type DenyRule struct {
	// The name of the check.
	// +optional
	Name string `json:"name,omitempty"`

	// Namespace describe a list of namespaces that will be affected by the check.
	// An empty list means that all namespaces will be affected.
	// In case of ClusterScoped rules, only the Namespace resource is affected.
	// +optional
	Namespaces []string `json:"namespaces,omitempty"`

	// Rules describes on which verbs and on what resources/subresources the webhook is enforced.
	// The webhook is enforced if it matches any Rule.
	// The version of the request must match the rule version exactly. Equivalent matching is not supported.
	// +optional
	Rules []RuleWithVerbs `json:"rules,omitempty"`

	// ExcludedUsers describe a list of users for which the checks will be skipped.
	// Impersonation attempts on these users will still be subjected to the checks.
	// +optional
	ExcludedUsers []string `json:"excludedUsers,omitempty"`
}

type RuleWithVerbs struct {
	// APIGroups is the API groups the resources belong to. '*' is all groups.
	// If '*' is present, the length of the slice must be one.
	// Required.
	// +listType=atomic
	APIGroups []string `json:"apiGroups,omitempty" protobuf:"bytes,1,rep,name=apiGroups"`

	// APIVersions is the API versions the resources belong to. '*' is all versions.
	// If '*' is present, the length of the slice must be one.
	// Required.
	// +listType=atomic
	APIVersions []string `json:"apiVersions,omitempty" protobuf:"bytes,2,rep,name=apiVersions"`

	// Resources is a list of resources this rule applies to.
	//
	// For example:
	// 'pods' means pods.
	// 'pods/log' means the log subresource of pods.
	// '*' means all resources, but not subresources.
	// 'pods/*' means all subresources of pods.
	// '*/scale' means all scale subresources.
	// '*/*' means all resources and their subresources.
	//
	// If wildcard is present, the validation rule will ensure resources do not
	// overlap with each other.
	//
	// Depending on the enclosing object, subresources might not be allowed.
	// Required.
	// +listType=atomic
	Resources []string `json:"resources,omitempty" protobuf:"bytes,3,rep,name=resources"`

	// scope specifies the scope of this rule.
	// Valid values are "Cluster", "Namespaced", and "*"
	// "Cluster" means that only cluster-scoped resources will match this rule.
	// Namespace API objects are cluster-scoped.
	// "Namespaced" means that only namespaced resources will match this rule.
	// "*" means that there are no scope restrictions.
	// Subresources match the scope of their parent resource.
	// Default is "*".
	//
	// +optional
	Scope *string `json:"scope,omitempty" protobuf:"bytes,4,rep,name=scope"`

	// Verb is the kube verb associated with the request for API requests, not the http verb. This includes things like list and watch.
	// For non-resource requests, this is the lowercase http verb.
	// If '*' is present, the length of the slice must be one.
	// Required.
	// +listType=atomic
	Verbs []string `json:"operations,omitempty"`
}<|MERGE_RESOLUTION|>--- conflicted
+++ resolved
@@ -765,32 +765,20 @@
 type CoreDNS struct {
 	// Enabled defines if CoreDNS is enabled
 	Enabled bool `json:"enabled,omitempty"`
-<<<<<<< HEAD
+
 	// Embedded defines if vCluster will start the embedded CoreDNS service
 	Embedded bool `json:"embedded,omitempty" product:"pro"`
-	// Service holds extra options for the CoreDNS service deployed within the virtual cluster
+	
+  // Service holds extra options for the CoreDNS service deployed within the virtual cluster
 	Service CoreDNSService `json:"service,omitempty"`
-	// Deployment holds extra options for the CoreDNS deployment deployed within the virtual cluster. Customize the CoreDNS Deployment spec, metadata.labels, and metadata.annotations.
-=======
-
-	// Embedded defines if vCluster will start the embedded coredns service
-	Embedded bool `json:"embedded,omitempty" product:"pro"`
-
-	// Service holds extra options for the coredns service deployed within the virtual cluster
-	Service CoreDNSService `json:"service,omitempty"`
-
-	// Deployment holds extra options for the coredns deployment deployed within the virtual cluster
->>>>>>> 3b4b5fb2
+	
+  // Deployment holds extra options for the CoreDNS deployment deployed within the virtual cluster. Customize the CoreDNS Deployment spec, metadata.labels, and metadata.annotations.
 	Deployment CoreDNSDeployment `json:"deployment,omitempty"`
 
 	// Overwrite default config. Path to a custom Corefile. See https://coredns.io/2017/07/23/corefile-explained/.
 	OverwriteConfig string `json:"overwriteConfig,omitempty"`
-<<<<<<< HEAD
+
 	// OverwriteManifests can be used to overwrite the CoreDNS manifests used to deploy CoreDNS. When used, coredns.deployment is ignored.
-=======
-
-	// OverwriteManifests can be used to overwrite the coredns manifests used to deploy coredns
->>>>>>> 3b4b5fb2
 	OverwriteManifests string `json:"overwriteManifests,omitempty"`
 }
 
@@ -804,27 +792,17 @@
 type CoreDNSDeployment struct {
 	// Image is the CoreDNS image to use
 	Image string `json:"image,omitempty"`
-<<<<<<< HEAD
+
 	// Replicas is the amount of CoreDNS pods to run.
 	Replicas int `json:"replicas,omitempty"`
-	// NodeSelector is the node selector to use for CoreDNS.
+	
+  // NodeSelector is the node selector to use for CoreDNS.
 	NodeSelector map[string]string `json:"nodeSelector,omitempty"`
-	// Resources are the desired resources for CoreDNS.
+	
+  // Resources are the desired resources for CoreDNS.
 	Resources Resources `json:"resources,omitempty"`
-	// Pods is additional metadata for the CoreDNS pods.
-=======
-
-	// Replicas is the amount of coredns pods to run.
-	Replicas int `json:"replicas,omitempty"`
-
-	// NodeSelector is the node selector to use for coredns.
-	NodeSelector map[string]string `json:"nodeSelector,omitempty"`
-
-	// Resources are the desired resources for coredns.
-	Resources Resources `json:"resources,omitempty"`
-
-	// Pods is additional metadata for the coredns pods.
->>>>>>> 3b4b5fb2
+	
+  // Pods is additional metadata for the CoreDNS pods.
 	Pods LabelsAndAnnotations `json:"pods,omitempty"`
 
 	LabelsAndAnnotations `json:",inline"`
@@ -1098,26 +1076,18 @@
 type Policies struct {
 	// NetworkPolicy specifies network policy options.
 	NetworkPolicy NetworkPolicy `json:"networkPolicy,omitempty"`
-<<<<<<< HEAD
+
 	// PodSecurityStandard that can be enforced can be one of: empty (""), baseline, restricted or privileged.
 	// See https://kubernetes.io/docs/concepts/security/pod-security-standards/.
 	PodSecurityStandard string `json:"podSecurityStandard,omitempty"`
-	// Specify ResourceQuota options. See https://kubernetes.io/docs/concepts/policy/resource-quotas/.
+	
+  // Specify ResourceQuota options. See https://kubernetes.io/docs/concepts/policy/resource-quotas/.
 	// Resource quotas are enforced by the host cluster and only apply to resources synced to the host cluster.
 	ResourceQuota ResourceQuota `json:"resourceQuota,omitempty"`
-	// Specify LimitRange options. See https://kubernetes.io/docs/concepts/policy/limit-range/.
+	
+  // Specify LimitRange options. See https://kubernetes.io/docs/concepts/policy/limit-range/.
 	// vCluster creates a LimitRange resource in the same namespace as vCluster itself.
 	// LimitRange only applies to synced resources such as pods.
-=======
-
-	// PodSecurityStandard that can be enforced can be one of: empty (""), baseline, restricted or privileged
-	PodSecurityStandard string `json:"podSecurityStandard,omitempty"`
-
-	// ResourceQuota specifies resource quota options.
-	ResourceQuota ResourceQuota `json:"resourceQuota,omitempty"`
-
-	// LimitRange specifies limit range options.
->>>>>>> 3b4b5fb2
 	LimitRange LimitRange `json:"limitRange,omitempty"`
 
 	// CentralAdmission defines what validating or mutating webhooks should be enforced within the virtual cluster.
@@ -1130,13 +1100,9 @@
 
 	// Quota are the quota options
 	Quota map[string]interface{} `json:"quota,omitempty"`
-<<<<<<< HEAD
+
 	// ScopeSelector is the resource quota scope selector.
 	// See  https://kubernetes.io/docs/concepts/policy/resource-quotas/#quota-scopes.
-=======
-
-	// ScopeSelector is the resource quota scope selector
->>>>>>> 3b4b5fb2
 	ScopeSelector ScopeSelector `json:"scopeSelector,omitempty"`
 
 	// Scopes are the resource quota scopes
@@ -1168,16 +1134,13 @@
 type LimitRange struct {
 	// Enabled defines if vCluster should deploy the LimitRange resource.
 	Enabled bool `json:"enabled,omitempty"`
-	// Default are the default limits for the LimitRange resource.
-    // See https://kubernetes.io/docs/concepts/policy/limit-range/.
+	
+  // Default are the default limits for the LimitRange resource.
+  // See https://kubernetes.io/docs/concepts/policy/limit-range/.
 	Default map[string]interface{} `json:"default,omitempty"`
-<<<<<<< HEAD
+
 	// DefaultRequest are the default request options for the LimitRange resource.
 	// See https://kubernetes.io/docs/concepts/policy/limit-range/.
-=======
-
-	// DefaultRequest are the default request options for the limit range
->>>>>>> 3b4b5fb2
 	DefaultRequest map[string]interface{} `json:"defaultRequest,omitempty"`
 
 	LabelsAndAnnotations `json:",inline"`
@@ -1202,13 +1165,11 @@
 	IPBlock IPBlock `json:"ipBlock,omitempty"`
 }
 
-<<<<<<< HEAD
+
 // IPBlock describes a particular CIDR (Ex. "192.168.1.0/24","2001:db8::/64") that is allowed
 // to the pods matched by a NetworkPolicySpec's podSelector. The except entry describes CIDRs
 // that should not be included within this rule.
 // See https://kubernetes.io/docs/concepts/services-networking/network-policies/
-=======
->>>>>>> 3b4b5fb2
 type IPBlock struct {
 	// cidr is a string representing the IPBlock
 	// Valid examples are "192.168.1.0/24" or "2001:db8::/64"
@@ -1398,17 +1359,11 @@
 type RBACRole struct {
 	// Enabled defines if the role should be enabled or disabled.
 	Enabled bool `json:"enabled,omitempty"`
-<<<<<<< HEAD
+
 	// ExtraRules will add rules to the role. Configure these to add additional permissions.
 	ExtraRules []map[string]interface{} `json:"extraRules,omitempty"`
-	// OverwriteRules will overwrite the role rules completely. Use this when you want complete control over vCluster's permissions.
-=======
-
-	// ExtraRules will add rules to the role.
-	ExtraRules []map[string]interface{} `json:"extraRules,omitempty"`
-
-	// OverwriteRules will overwrite the role rules completely.
->>>>>>> 3b4b5fb2
+	
+  // OverwriteRules will overwrite the role rules completely. Use this when you want complete control over vCluster's permissions.
 	OverwriteRules []map[string]interface{} `json:"overwriteRules,omitempty"`
 }
 
